/*!
* This program is free software; you can redistribute it and/or modify it under the
* terms of the GNU Lesser General Public License, version 2.1 as published by the Free Software
* Foundation.
*
* You should have received a copy of the GNU Lesser General Public License along with this
* program; if not, you can obtain a copy at http://www.gnu.org/licenses/old-licenses/lgpl-2.1.html
* or from the Free Software Foundation, Inc.,
* 51 Franklin Street, Fifth Floor, Boston, MA 02110-1301 USA.
*
* This program is distributed in the hope that it will be useful, but WITHOUT ANY WARRANTY;
* without even the implied warranty of MERCHANTABILITY or FITNESS FOR A PARTICULAR PURPOSE.
* See the GNU Lesser General Public License for more details.
*
* Copyright (c) 2002-2019 Hitachi Vantara..  All rights reserved.
*/

package org.pentaho.di.verticabulkload;

import com.vertica.jdbc.VerticaConnection;
import com.vertica.jdbc.VerticaCopyStream;
<<<<<<< HEAD

import org.junit.After;
=======
import org.apache.commons.dbcp.DelegatingConnection;
>>>>>>> 1fec976e
import org.junit.AfterClass;
import org.junit.Before;
import org.junit.BeforeClass;
import org.junit.Test;
import org.pentaho.di.core.KettleEnvironment;
import org.pentaho.di.core.database.DatabaseMeta;
import org.pentaho.di.core.exception.KettleException;
import org.pentaho.di.core.exception.KettleValueException;
import org.pentaho.di.core.plugins.PluginRegistry;
import org.pentaho.di.core.plugins.StepPluginType;
import org.pentaho.di.core.row.RowMeta;
import org.pentaho.di.core.row.value.ValueMetaInteger;
import org.pentaho.di.core.row.value.ValueMetaPluginType;
import org.pentaho.di.core.row.value.ValueMetaString;
import org.pentaho.di.trans.Trans;
import org.pentaho.di.trans.TransMeta;
import org.pentaho.di.trans.step.StepMeta;
import org.pentaho.di.verticabulkload.nativebinary.ColumnSpec;
import org.pentaho.di.verticabulkload.nativebinary.StreamEncoder;

import java.io.BufferedReader;
import java.io.File;
import java.io.FileReader;
import java.io.IOException;
import java.io.PipedInputStream;
import java.nio.BufferOverflowException;
import java.nio.channels.WritableByteChannel;
import java.sql.Connection;
import java.sql.SQLException;
import java.util.List;

import static org.junit.Assert.assertFalse;
<<<<<<< HEAD
import static org.junit.Assert.fail;
=======
import static org.junit.Assert.assertThat;
import static org.junit.Assert.assertTrue;
import static org.junit.matchers.JUnitMatchers.containsString;
>>>>>>> 1fec976e
import static org.mockito.Matchers.any;
import static org.mockito.Matchers.anyString;
import static org.mockito.Mockito.doAnswer;
import static org.mockito.Mockito.doReturn;
import static org.mockito.Mockito.mock;
import static org.mockito.Mockito.spy;
import static org.mockito.Mockito.when;

/**
 * Unit test for {@link VerticaBulkLoader}.
 */
public class VerticaBulkLoaderTest {

  private VerticaBulkLoaderMeta loaderMeta;
  private VerticaBulkLoaderData loaderData;
  private VerticaBulkLoader loader;
  private File tempException;
  private File tempRejected;

  @BeforeClass
  public static void initEnvironment() throws Exception {
    KettleEnvironment.init();
  }

  @AfterClass
  public static void shutdownEnvironment() throws Exception {
    KettleEnvironment.shutdown();
  }

  @Before
  public void setUp() throws KettleException, IOException, SQLException {
    PluginRegistry.addPluginType( ValueMetaPluginType.getInstance() );
    PluginRegistry.init( true );

    loaderData = new VerticaBulkLoaderData();
    loaderMeta = spy( new VerticaBulkLoaderMeta() );

    tempException = File.createTempFile( "except-", "-log" );
    tempRejected = File.createTempFile( "reject-", "-log" );

    TransMeta transMeta = new TransMeta();
    transMeta.setName( "loader" );

    PluginRegistry pluginRegistry = PluginRegistry.getInstance();

    String loaderPid = pluginRegistry.getPluginId( StepPluginType.class, loaderMeta );
    StepMeta stepMeta = new StepMeta( loaderPid, "loader", loaderMeta );
    Trans trans = new Trans( transMeta );
    transMeta.addStep( stepMeta );
    trans.setRunning( true );

    loaderMeta.setDatabaseMeta( mock( DatabaseMeta.class ) );

    loader = spy( new VerticaBulkLoader( stepMeta, loaderData, 1, transMeta, trans ) );

    loaderMeta.setExceptionsFileName( tempException.getAbsolutePath() );
    loaderMeta.setRejectedDataFileName( tempRejected.getAbsolutePath() );
    loader.init( loaderMeta, loaderData );

    doReturn( mock( VerticaCopyStream.class ) ).when( loader ).createVerticaCopyStream( anyString() );
  }

<<<<<<< HEAD
  @After
  public void tearDown() {
    if ( tempException != null ) {
      tempException.delete();
    }
    if ( tempRejected != null ) {
      tempRejected.delete();
=======
  @Test
  public void testNoDatabaseConnection() {
    loaderMeta.setDatabaseMeta( null );
    // Verify that the initializing will return false due to the connection not being defined.
    assertFalse( loader.init( loaderMeta, loaderData ) );
    try {
      // Verify that the database connection being set to null throws a KettleException with the following message.
      loader.verifyDatabaseConnection();
    } catch ( KettleException aKettleException ) {
      assertThat( aKettleException.getMessage(), containsString( "There is no connection defined in this step" ) );
>>>>>>> 1fec976e
    }
  }

  /**
   * This tests the getConnection call with different circumstances - First, with a regular VerticaConnection - Next,
   * with a DelegatingConnection (from DBCP) with a VerticaConnection as the innermostDelegate - Next, with a
   * DelegatingConnection with a java.sql.Connection mock - Finally, with a java.sql.Connection mock
   * 
   * @throws Exception
   */
  @Test
  public void testGetConnection() throws Exception {
    Connection connection1 = mock( VerticaConnection.class );
    DelegatingConnection connection2 = mock( DelegatingConnection.class );
    when( connection2.getInnermostDelegate() ).thenReturn( connection1 );
    DelegatingConnection connection3 = mock( DelegatingConnection.class );
    when( connection3.getInnermostDelegate() ).thenReturn( mock( java.sql.Connection.class ) );
    Connection connection4 = mock( java.sql.Connection.class );

    loaderData.db.setConnection( connection1 );
    Connection rtn = loader.getVerticaConnection();
    assertTrue( connection1 == rtn ); // Should just return the object in loaderData.db
    loaderData.db.setConnection( connection2 );
    rtn = loader.getVerticaConnection();
    assertTrue( connection1 == rtn ); // Should return the innermost delegate. If it didn't, throw exception
    loaderData.db.setConnection( connection3 );
    try {
      rtn = loader.getVerticaConnection();
      fail( "Expected IllegalStateException" );
    } catch ( IllegalStateException expected ) {

    }

    loaderData.db.setConnection( connection4 );
    try {
      rtn = loader.getVerticaConnection();
      fail( "Expected IllegalStateException" );
    } catch ( IllegalStateException expected ) {

    }

  }

  /**
   * Testing boundary condition of buffer size handling.
   * <p>
   * Given 4 varchar fields of different sizes. When loaded data amount is getting close to a buffer size, then the
   * buffer should not be overflowed.
   * </p>
   */
  @Test
  @SuppressWarnings( "unchecked" )
  public void shouldFlushBufferBeforeItOverflows() throws KettleException, IOException {
    // given
    RowMeta rowMeta = new RowMeta();
    rowMeta.addValueMeta( new ValueMetaString( "Test1" ) );
    rowMeta.addValueMeta( new ValueMetaString( "Test2" ) );
    rowMeta.addValueMeta( new ValueMetaString( "Test3" ) );
    rowMeta.addValueMeta( new ValueMetaString( "Test4" ) );
    loader.setInputRowMeta( rowMeta );

    RowMeta tableMeta = new RowMeta();
    tableMeta.addValueMeta( getValueMetaString( "TestData1", 19 ) );
    tableMeta.addValueMeta( getValueMetaString( "TestData2", 4 ) );
    tableMeta.addValueMeta( getValueMetaString( "TestData3", 7 ) );
    tableMeta.addValueMeta( getValueMetaString( "TestData4", 8 ) );
    doReturn( tableMeta ).when( loaderMeta ).getTableRowMetaInterface();

    loader.init( loaderMeta, loaderData );
    when( loader.getRow() ).thenReturn( new String[] { "19 characters------", "4 ch", "7 chara", "8 charac" } );

    doAnswer( invocation -> {
      List colSpecs = (List) invocation.getArguments()[0];
      PipedInputStream pipedInputStream = (PipedInputStream) invocation.getArguments()[1];
      return new MockChannelStreamEncoder( colSpecs, pipedInputStream );
    } ).when( loader ).createStreamEncoder( any(), any() );

    // when
    try {
      for ( int i = 0; i < StreamEncoder.NUM_ROWS_TO_BUFFER + 1; i++ ) {
        loader.processRow( loaderMeta, loaderData );
      }
    } catch ( BufferOverflowException e ) {
      fail( e.getMessage() );
    }

    // then no BufferOverflowException should be thrown
  }

  /**
   * [PDI-17400] Testing the refactored ability of Abort on Error with Vertica. We verify that we handle the data row
   * correctly if the feature is on or off (false if it's on, true if it's off).
   */
  @Test
  public void abortOnErrorTest() {
    try {
      RowMeta rowMeta = new RowMeta();
      rowMeta.addValueMeta( new ValueMetaString( "string_column" ) );
      rowMeta.addValueMeta( new ValueMetaInteger( "integer_column" ) );
      Object[] goodObjectData = { "onetwothreefour", 124L };
      Object[] badObjectData = { "onetwothreefour", "onetwothreefour" };
      loader.setInputRowMeta( rowMeta );

      RowMeta tableMeta = new RowMeta();
      tableMeta.addValueMeta( getValueMetaString( "StringData", 15 ) );
      tableMeta.addValueMeta( getValueMetaInteger( "IntegerData", 15 ) );
      doReturn( tableMeta ).when( loaderMeta ).getTableRowMetaInterface();

      loader.init( loaderMeta, loaderData );
      when( loader.getRow() ).thenReturn( goodObjectData );

      doAnswer( invocation -> {
        List colSpecs = (List) invocation.getArguments()[ 0 ];
        PipedInputStream pipedInputStream = (PipedInputStream) invocation.getArguments()[ 1 ];
        return new MockChannelStreamEncoder( colSpecs, pipedInputStream );
      } ).when( loader ).createStreamEncoder( any(), any() );
      // Verify that the good row returns with a true load value
      assertTrue( loader.processRow( loaderMeta, loaderData ) );


      when( loader.getRow() ).thenReturn( badObjectData );
      loaderMeta.setAbortOnError( true );

      assertFalse( loader.processRow( loaderMeta, loaderData ) );

      loaderMeta.setAbortOnError( false );
      assertTrue( loader.processRow( loaderMeta, loaderData ) );
    } catch ( Exception ex ) {
      fail( "No unforeseen exceptions should be thrown" );
    }
  }

  /**
   * Testing the functionality of the Exception and Rejection logs and how we handle the input form the user behind
   * the scenes.
   */
  @Test
  public void logFilesInitializeAndWritingTest() {
    Object[] rowData = {"this", "is", "bad", "data" };
    String rowString = "this | is | bad | data";
    String kettleValueExceptionMsg = "Test Kettle Value Exception";

    // Verify that nulling the Logs does not throw errors in our process
    loaderMeta.setExceptionsFileName( null );
    loaderMeta.setRejectedDataFileName( null );
    KettleValueException kettleValueException = new KettleValueException( kettleValueExceptionMsg,
      new Exception( "Throwable Exception" ) );
    try {
      loader.initializeLogFiles();
      loader.writeExceptionRejectionLogs( kettleValueException, rowData );
      loader.closeLogFiles();
    } catch ( KettleException | IOException nullIssueException ) {
      fail( "Nulling the Exception/Rejection logs should not throw an Exception: " + nullIssueException );
    }

    // Verify that setting the values does not throw errors in our process
    // Verify that we are able to print out the exception and rejection logs as well.
    loaderMeta.setExceptionsFileName( tempException.getAbsolutePath() );
    loaderMeta.setRejectedDataFileName( tempRejected.getAbsolutePath() );
    try {
      loader.initializeLogFiles();
      loader.writeExceptionRejectionLogs( kettleValueException, rowData );
      BufferedReader exceptReader = new BufferedReader( new FileReader( tempException ) );
      assertTrue( exceptReader.lines().anyMatch( streamLine -> streamLine.contains( kettleValueExceptionMsg ) ) );
      BufferedReader rejectReader = new BufferedReader( new FileReader( tempRejected ) );
      assertTrue( rejectReader.lines().anyMatch( streamLine -> streamLine.contains( rowString ) ) );
      loader.closeLogFiles();
    } catch ( KettleException | IOException nullIssueException ) {
      fail( "Nulling the Exception/Rejection logs should not throw an Exception: " + nullIssueException );
    }

    // Next verify that setting either FileName to a bad path will throw an exception
    loaderMeta.setExceptionsFileName( File.separator + "Bad_Location" );
    loaderMeta.setRejectedDataFileName( tempRejected.getAbsolutePath() );
    try {
      loader.initializeLogFiles();
      fail( "Exception Filename is Null: Giving an incorrect file path should throw this exception,"
        + " if not, something else is wrong." );
    } catch ( KettleException ex ) {
      // also verify the init method throws a false
      assertFalse( loader.init( loaderMeta, loaderData ) );
    }

    loaderMeta.setExceptionsFileName( tempException.getAbsolutePath() );
    loaderMeta.setRejectedDataFileName( File.separator + "Bad_Location" );
    try {
      loader.initializeLogFiles();
      fail( "Rejected Filename is Null: Giving an incorrect file path should throw this exception,"
        + " if not, something else is wrong." );
    } catch ( KettleException ex ) {
      // also verify the init method throws a false
      assertFalse( loader.init( loaderMeta, loaderData ) );
    }
  }

  /**
   * Testing boundary condition of buffer size handling.
   * <p>
   * Given 7 varchar fields of small sizes. When loaded data amount is getting close to a buffer size, then the buffer
   * should not be overflowed.
   * </p>
   */
  @Test
  @SuppressWarnings( "unchecked" )
  public void shouldFlushBufferBeforeItOverflowsOnSmallFieldSizes() throws KettleException, IOException {
    // given
    RowMeta rowMeta = new RowMeta();
    rowMeta.addValueMeta( new ValueMetaString( "Test1" ) );
    rowMeta.addValueMeta( new ValueMetaString( "Test2" ) );
    rowMeta.addValueMeta( new ValueMetaString( "Test3" ) );
    rowMeta.addValueMeta( new ValueMetaString( "Test4" ) );
    rowMeta.addValueMeta( new ValueMetaString( "Test5" ) );
    rowMeta.addValueMeta( new ValueMetaString( "Test6" ) );
    rowMeta.addValueMeta( new ValueMetaString( "Test7" ) );
    loader.setInputRowMeta( rowMeta );

    RowMeta tableMeta = new RowMeta();
    tableMeta.addValueMeta( getValueMetaString( "TestData1", 1 ) );
    tableMeta.addValueMeta( getValueMetaString( "TestData2", 1 ) );
    tableMeta.addValueMeta( getValueMetaString( "TestData3", 1 ) );
    tableMeta.addValueMeta( getValueMetaString( "TestData4", 1 ) );
    tableMeta.addValueMeta( getValueMetaString( "TestData5", 1 ) );
    tableMeta.addValueMeta( getValueMetaString( "TestData6", 1 ) );
    tableMeta.addValueMeta( getValueMetaString( "TestData7", 1 ) );
    doReturn( tableMeta ).when( loaderMeta ).getTableRowMetaInterface();

    loader.init( loaderMeta, loaderData );
    when( loader.getRow() ).thenReturn( new String[] { "1", "1", "1", "1", "1", "1", "1" } );

    doAnswer( invocation -> {
      List colSpecs = (List) invocation.getArguments()[0];
      PipedInputStream pipedInputStream = (PipedInputStream) invocation.getArguments()[1];
      return new MockChannelStreamEncoder( colSpecs, pipedInputStream );
    } ).when( loader ).createStreamEncoder( any(), any() );

    // when
    try {
      for ( int i = 0; i < StreamEncoder.NUM_ROWS_TO_BUFFER + 1; i++ ) {
        loader.processRow( loaderMeta, loaderData );
      }
    } catch ( BufferOverflowException e ) {
      fail( e.getMessage() );
    }

    // then no BufferOverflowException should be thrown
  }

  private class MockChannelStreamEncoder extends StreamEncoder {
    private MockChannelStreamEncoder( List<ColumnSpec> columns, PipedInputStream inputStream ) throws IOException {
      super( columns, inputStream );
      channel = mock( WritableByteChannel.class );
    }
  }

  private static ValueMetaString getValueMetaString( String testData3, int length ) {
    ValueMetaString tableValueMeta = new ValueMetaString( testData3 );
    tableValueMeta.setLength( length );
    tableValueMeta.setOriginalColumnTypeName( "VARCHAR" );
    return tableValueMeta;
  }

  private static ValueMetaInteger getValueMetaInteger( String testData, int length ) {
    ValueMetaInteger tableValueMeta = new ValueMetaInteger( testData );
    tableValueMeta.setLength( length );
    tableValueMeta.setOriginalColumnTypeName( "INTEGER" );
    return tableValueMeta;
  }
}<|MERGE_RESOLUTION|>--- conflicted
+++ resolved
@@ -19,12 +19,8 @@
 
 import com.vertica.jdbc.VerticaConnection;
 import com.vertica.jdbc.VerticaCopyStream;
-<<<<<<< HEAD
-
+import org.apache.commons.dbcp.DelegatingConnection;
 import org.junit.After;
-=======
-import org.apache.commons.dbcp.DelegatingConnection;
->>>>>>> 1fec976e
 import org.junit.AfterClass;
 import org.junit.Before;
 import org.junit.BeforeClass;
@@ -57,13 +53,10 @@
 import java.util.List;
 
 import static org.junit.Assert.assertFalse;
-<<<<<<< HEAD
-import static org.junit.Assert.fail;
-=======
 import static org.junit.Assert.assertThat;
 import static org.junit.Assert.assertTrue;
+import static org.junit.Assert.fail;
 import static org.junit.matchers.JUnitMatchers.containsString;
->>>>>>> 1fec976e
 import static org.mockito.Matchers.any;
 import static org.mockito.Matchers.anyString;
 import static org.mockito.Mockito.doAnswer;
@@ -126,7 +119,6 @@
     doReturn( mock( VerticaCopyStream.class ) ).when( loader ).createVerticaCopyStream( anyString() );
   }
 
-<<<<<<< HEAD
   @After
   public void tearDown() {
     if ( tempException != null ) {
@@ -134,7 +126,9 @@
     }
     if ( tempRejected != null ) {
       tempRejected.delete();
-=======
+    }
+  }
+
   @Test
   public void testNoDatabaseConnection() {
     loaderMeta.setDatabaseMeta( null );
@@ -145,7 +139,6 @@
       loader.verifyDatabaseConnection();
     } catch ( KettleException aKettleException ) {
       assertThat( aKettleException.getMessage(), containsString( "There is no connection defined in this step" ) );
->>>>>>> 1fec976e
     }
   }
 
